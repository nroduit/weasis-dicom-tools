<project xmlns:xsi="http://www.w3.org/2001/XMLSchema-instance"
         xmlns="http://maven.apache.org/POM/4.0.0"
         xsi:schemaLocation="http://maven.apache.org/POM/4.0.0 https://maven.apache.org/xsd/maven-4.0.0.xsd">
    <modelVersion>4.0.0</modelVersion>

    <groupId>org.weasis</groupId>
    <artifactId>weasis-dicom-tools-bom</artifactId>
    <packaging>pom</packaging>
    <name>Weasis DICOM API - BOM</name>
    <version>${revision}${sha1}${changelist}</version>

<<<<<<< HEAD
  <properties>
    <java-version>17</java-version>
    <enforcer.jdk-version>[${java-version},)</enforcer.jdk-version>
    <enforcer.maven-version>[3.0.5,)</enforcer.maven-version>
    <dcm4che.version>5.31.2</dcm4che.version>
    <project.build.sourceEncoding>UTF-8</project.build.sourceEncoding>
    <project.reporting.outputEncoding>UTF-8</project.reporting.outputEncoding>
    <weasis.core.img.version>4.8.1.1</weasis.core.img.version>
    <weasis.opencv.native.version>4.8.1-dcm</weasis.opencv.native.version>
=======
    <properties>
        <revision>${dcm4che.version}.1</revision>
        <changelist>-SNAPSHOT</changelist>
        <sha1/>
>>>>>>> af94872c

        <dcm4che.version>5.31.2</dcm4che.version>
        <weasis.core.img.version>4.8.1.2-SNAPSHOT</weasis.core.img.version>
        <!-- @NOTE: import weasis.core.img is now optional in dependencyManagement  -->
        <!-- Setting its version explicitly override the transitivity inherited from dcm4che, including weasis.opencv.native.version-->
    </properties>

    <modules>
        <module>weasis-dicom-tools</module>
    </modules>

    <dependencyManagement>
        <dependencies>
            <dependency>
                <groupId>org.weasis.core</groupId>
                <artifactId>weasis-core-img-bom</artifactId>
                <version>${weasis.core.img.version}</version>
                <scope>import</scope>
                <type>pom</type>
            </dependency>
            <dependency>
                <groupId>org.weasis.core</groupId>
                <artifactId>weasis-core-img</artifactId>
                <version>${weasis.core.img.version}</version>
            </dependency>

            <dependency>
                <groupId>org.dcm4che</groupId>
                <artifactId>dcm4che-parent</artifactId>
                <version>${dcm4che.version}</version>
                <scope>import</scope>
                <type>pom</type>
            </dependency>

            <dependency>
                <groupId>org.dcm4che</groupId>
                <artifactId>dcm4che-core</artifactId>
                <version>${dcm4che.version}</version>
            </dependency>
            <dependency>
                <groupId>org.dcm4che</groupId>
                <artifactId>dcm4che-dict</artifactId>
                <version>${dcm4che.version}</version>
            </dependency>
            <dependency>
                <groupId>org.dcm4che</groupId>
                <artifactId>dcm4che-net</artifactId>
                <version>${dcm4che.version}</version>
            </dependency>

            <dependency>
                <!-- FIX Eclipse Parsson Denial of Service vulnerability -->
                <!-- CVE-2023-4043 - org.eclipse.parsson:parsson -->
                <!--    https://github.com/keycloak/keycloak/issues/25545-->
                <groupId>org.eclipse.parsson</groupId>
                <artifactId>parsson</artifactId>
                <version>1.1.5</version>
                <!--!! note this dependency must be set before dcm4che-json to override the transitive version-->
            </dependency>
            <dependency>
                <groupId>org.dcm4che</groupId>
                <artifactId>dcm4che-json</artifactId>
                <version>${dcm4che.version}</version>
            </dependency>
            <dependency>
                <groupId>org.dcm4che</groupId>
                <artifactId>dcm4che-image</artifactId>
                <version>${dcm4che.version}</version>
            </dependency>

<<<<<<< HEAD
        <plugin>
          <groupId>org.jacoco</groupId>
          <artifactId>jacoco-maven-plugin</artifactId>
          <version>0.8.11</version>
        </plugin>
        <plugin>
          <groupId>com.diffplug.spotless</groupId>
          <artifactId>spotless-maven-plugin</artifactId>
          <version>2.43.0</version>
        </plugin>
       <plugin>
          <groupId>org.apache.maven.plugins</groupId>
          <artifactId>maven-assembly-plugin</artifactId>
          <version>3.6.0</version>
        </plugin>
        <plugin>
          <groupId>org.codehaus.mojo</groupId>
          <artifactId>exec-maven-plugin</artifactId>
          <version>3.1.1</version>
        </plugin>
      </plugins>
    </pluginManagement>
    <resources>
      <resource>
        <directory>src/main/resources</directory>
      </resource>
      <resource>
        <directory>${project.build.directory}/dict</directory>
      </resource>
    </resources>
=======
        </dependencies>
    </dependencyManagement>
>>>>>>> af94872c

    <profiles>
        <profile>
            <id>linux-x86_64</id>
            <activation>
                <os>
                    <name>linux</name>
                    <arch>amd64</arch>
                </os>
            </activation>
            <properties>
                <os-name>linux</os-name>
                <cpu-name>x86-64</cpu-name>
                <lib-file-name>libopencv_java</lib-file-name>
                <lib-file-ext>so</lib-file-ext>
            </properties>
        </profile>
        <profile>
            <id>linux-aarch64</id>
            <activation>
                <os>
                    <name>linux</name>
                    <arch>aarch64</arch>
                </os>
            </activation>
            <properties>
                <os-name>linux</os-name>
                <cpu-name>aarch64</cpu-name>
                <lib-file-name>libopencv_java</lib-file-name>
                <lib-file-ext>so</lib-file-ext>
            </properties>
        </profile>
        <profile>
            <id>linux-arm32</id>
            <activation>
                <os>
                    <name>linux</name>
                    <arch>arm</arch>
                </os>
            </activation>
            <properties>
                <os-name>linux</os-name>
                <cpu-name>armv7a</cpu-name>
                <lib-file-name>libopencv_java</lib-file-name>
                <lib-file-ext>so</lib-file-ext>
            </properties>
        </profile>
        <profile>
            <id>macosx-x86_64</id>
            <activation>
                <os>
                    <name>mac os x</name>
                    <arch>x86_64</arch>
                </os>
            </activation>
            <properties>
                <os-name>macosx</os-name>
                <cpu-name>x86-64</cpu-name>
                <lib-file-name>libopencv_java</lib-file-name>
                <lib-file-ext>dylib</lib-file-ext>
            </properties>
        </profile>
        <profile>
            <id>macosx-aarch64</id>
            <activation>
                <os>
                    <name>mac os x</name>
                    <arch>aarch64</arch>
                </os>
            </activation>
            <properties>
                <os-name>macosx</os-name>
                <cpu-name>aarch64</cpu-name>
                <lib-file-name>libopencv_java</lib-file-name>
                <lib-file-ext>dylib</lib-file-ext>
            </properties>
        </profile>
        <profile>
            <id>windows-x86_64</id>
            <activation>
                <os>
                    <family>windows</family>
                    <arch>amd64</arch>
                </os>
            </activation>
            <properties>
                <os-name>windows</os-name>
                <cpu-name>x86-64</cpu-name>
                <lib-file-name>opencv_java</lib-file-name>
                <lib-file-ext>dll</lib-file-ext>
            </properties>
        </profile>
        <profile>
            <id>windows-x86</id>
            <activation>
                <os>
                    <family>windows</family>
                    <arch>x86</arch>
                </os>
            </activation>
            <properties>
                <os-name>windows</os-name>
                <cpu-name>x86</cpu-name>
                <lib-file-name>opencv_java</lib-file-name>
                <lib-file-ext>dll</lib-file-ext>
            </properties>
        </profile>
    </profiles>

    <build>
        <pluginManagement>
            <plugins>
                <plugin>
                    <groupId>org.codehaus.mojo</groupId>
                    <artifactId>flatten-maven-plugin</artifactId>
                    <version>1.5.0</version>
                </plugin>
            </plugins>
        </pluginManagement>

        <plugins>
            <plugin>
                <groupId>org.codehaus.mojo</groupId>
                <artifactId>flatten-maven-plugin</artifactId>
                <executions>
                    <!-- enable flattening -->
                    <execution>
                        <id>flatten</id>
                        <phase>process-resources</phase>
                        <goals>
                            <goal>flatten</goal>
                        </goals>
                        <configuration>
                            <flattenMode>bom
                            </flattenMode> <!-- Like ossrh but additionally keeps dependencyManagement and properties. -->
                            <!--> https://www.mojohaus.org/flatten-maven-plugin/apidocs/org/codehaus/mojo/flatten/FlattenMode.html -->
                        </configuration>
                    </execution>
                    <!-- ensure proper cleanup -->
                    <execution>
                        <id>flatten.clean</id>
                        <phase>clean</phase>
                        <goals>
                            <goal>clean</goal>
                        </goals>
                    </execution>
                </executions>
            </plugin>
        </plugins>
    </build>
</project><|MERGE_RESOLUTION|>--- conflicted
+++ resolved
@@ -9,22 +9,10 @@
     <name>Weasis DICOM API - BOM</name>
     <version>${revision}${sha1}${changelist}</version>
 
-<<<<<<< HEAD
-  <properties>
-    <java-version>17</java-version>
-    <enforcer.jdk-version>[${java-version},)</enforcer.jdk-version>
-    <enforcer.maven-version>[3.0.5,)</enforcer.maven-version>
-    <dcm4che.version>5.31.2</dcm4che.version>
-    <project.build.sourceEncoding>UTF-8</project.build.sourceEncoding>
-    <project.reporting.outputEncoding>UTF-8</project.reporting.outputEncoding>
-    <weasis.core.img.version>4.8.1.1</weasis.core.img.version>
-    <weasis.opencv.native.version>4.8.1-dcm</weasis.opencv.native.version>
-=======
     <properties>
         <revision>${dcm4che.version}.1</revision>
         <changelist>-SNAPSHOT</changelist>
         <sha1/>
->>>>>>> af94872c
 
         <dcm4che.version>5.31.2</dcm4che.version>
         <weasis.core.img.version>4.8.1.2-SNAPSHOT</weasis.core.img.version>
@@ -95,41 +83,8 @@
                 <version>${dcm4che.version}</version>
             </dependency>
 
-<<<<<<< HEAD
-        <plugin>
-          <groupId>org.jacoco</groupId>
-          <artifactId>jacoco-maven-plugin</artifactId>
-          <version>0.8.11</version>
-        </plugin>
-        <plugin>
-          <groupId>com.diffplug.spotless</groupId>
-          <artifactId>spotless-maven-plugin</artifactId>
-          <version>2.43.0</version>
-        </plugin>
-       <plugin>
-          <groupId>org.apache.maven.plugins</groupId>
-          <artifactId>maven-assembly-plugin</artifactId>
-          <version>3.6.0</version>
-        </plugin>
-        <plugin>
-          <groupId>org.codehaus.mojo</groupId>
-          <artifactId>exec-maven-plugin</artifactId>
-          <version>3.1.1</version>
-        </plugin>
-      </plugins>
-    </pluginManagement>
-    <resources>
-      <resource>
-        <directory>src/main/resources</directory>
-      </resource>
-      <resource>
-        <directory>${project.build.directory}/dict</directory>
-      </resource>
-    </resources>
-=======
         </dependencies>
     </dependencyManagement>
->>>>>>> af94872c
 
     <profiles>
         <profile>
