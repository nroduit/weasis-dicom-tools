/*
 * Copyright (c) 2014-2020 Weasis Team and other contributors.
 *
 * This program and the accompanying materials are made available under the terms of the Eclipse
 * Public License 2.0 which is available at https://www.eclipse.org/legal/epl-2.0, or the Apache
 * License, Version 2.0 which is available at https://www.apache.org/licenses/LICENSE-2.0.
 *
 * SPDX-License-Identifier: EPL-2.0 OR Apache-2.0
 */
package org.weasis.dicom;

import java.util.EnumSet;
import org.dcm4che3.data.Tag;
import org.dcm4che3.net.QueryOption;
import org.dcm4che3.net.Status;
import org.hamcrest.MatcherAssert;
import org.hamcrest.core.IsEqual;
import org.junit.Assert;
import org.junit.Test;
import org.weasis.dicom.op.CMove;
import org.weasis.dicom.param.*;

public class CMoveNetTest {

  @Test
  public void testProcess() {
<<<<<<< HEAD
=======

>>>>>>> 8573eaec
    DicomProgress progress = new DicomProgress();
    progress.addProgressListener(
        progress1 -> {
          System.out.println(
              "Remaining operations:" + progress1.getNumberOfRemainingSuboperations());
          // if (progress.getNumberOfRemainingSuboperations() == 100) {
          // progress.cancel();
          // }
        });

    /** The following parameters must be changed to get a successful test. */

    // Move study
    DicomParam[] params = {
      new DicomParam(
          Tag.StudyInstanceUID, "1.2.528.1.1001.100.2.3865.6101.93503564261.20070711142700372")
    };
    // // Move series
    // DicomParam[] params = { new DicomParam(Tag.QueryRetrieveLevel, "SERIES"),
    // new DicomParam(Tag.SeriesInstanceUID,
    // "1.2.528.1.1001.100.3.3865.6101.93503564261.20070711142700388") };
    // // Move image
    // DicomParam[] params = { new DicomParam(Tag.QueryRetrieveLevel, "IMAGE"),
    // new DicomParam(Tag.SOPInstanceUID,
    // "1.2.528.1.1001.100.4.3865.6101.93503564261.20070711142700497") };
    DicomNode calling = new DicomNode("WEASIS-SCU");
    DicomNode called = new DicomNode("DCM4CHEE", "localhost", 11112);
    AdvancedParams options = new AdvancedParams();
    options.setQueryOptions(
        EnumSet.of(QueryOption.RELATIONAL)); // Required for QueryRetrieveLevel other than study
    DicomState state = CMove.process(options, calling, called, "WEASIS-SCU", progress, params);

    // Should never happen
    Assert.assertNotNull(state);

    System.out.println("DICOM Status:" + state.getStatus());
    System.out.println(state.getMessage());
    System.out.println(
        "NumberOfRemainingSuboperations:" + progress.getNumberOfRemainingSuboperations());
    System.out.println(
        "NumberOfCompletedSuboperations:" + progress.getNumberOfCompletedSuboperations());
    System.out.println("NumberOfFailedSuboperations:" + progress.getNumberOfFailedSuboperations());
    System.out.println(
        "NumberOfWarningSuboperations:" + progress.getNumberOfWarningSuboperations());

    // see org.dcm4che3.net.Status
    // See server log at http://dicomserver.co.uk/logs/
    MatcherAssert.assertThat(
        state.getMessage(), state.getStatus(), IsEqual.equalTo(Status.Success));
    // Assert.assertFalse("No DICOM RSP Object", state.getDicomRSP().isEmpty());
  }
}<|MERGE_RESOLUTION|>--- conflicted
+++ resolved
@@ -24,10 +24,6 @@
 
   @Test
   public void testProcess() {
-<<<<<<< HEAD
-=======
-
->>>>>>> 8573eaec
     DicomProgress progress = new DicomProgress();
     progress.addProgressListener(
         progress1 -> {
