--- conflicted
+++ resolved
@@ -119,7 +119,6 @@
   public static final BulkDataDescriptor BULK_DATA_DESCRIPTOR = DicomImageReader::shouldBeBulkData;
 
   private static final Map<String, Boolean> series2FloatImages = new ConcurrentHashMap<>();
-  private static volatile boolean allowFloatImageConversion = false;
 
   private final List<Integer> fragmentsPositions = new ArrayList<>();
 
@@ -319,7 +318,9 @@
 
     result = applyPaletteColorLUT(result);
     result = applyRegionTransformations(result, param);
-    result = applyFloatConversion(result, getImageDescriptor(), frameIndex);
+    if (param != null && param.isAllowFloatImageConversion()) {
+      result = applyFloatConversion(result, getImageDescriptor(), frameIndex);
+    }
 
     if (!rawImage.equals(result)) {
       rawImage.release();
@@ -360,27 +361,10 @@
 
   private PlanarImage applyFloatConversion(
       PlanarImage image, ImageDescriptor desc, int frameIndex) {
-    if (!allowFloatImageConversion) return image;
-
     String seriesUID = desc.getSeriesInstanceUID();
-<<<<<<< HEAD
     if (!StringUtil.hasText(seriesUID)) return image;
     Boolean isFloatPixelData = series2FloatImages.get(seriesUID);
     if (isFloatPixelData == Boolean.FALSE) return image;
-=======
-    boolean allowFloatImageConversion = param != null && param.isAllowFloatImageConversion();
-    if (allowFloatImageConversion && StringUtil.hasText(seriesUID)) {
-      Boolean isFloatPixelData = series2FloatImages.get(seriesUID);
-      if (isFloatPixelData != Boolean.FALSE) {
-        if (isFloatPixelData == null) {
-          out = rangeOutsideLut(out, desc, frame, false);
-          series2FloatImages.put(seriesUID, CvType.depth(out.type()) == CvType.CV_32F);
-        } else {
-          out = rangeOutsideLut(out, desc, frame, true);
-        }
-      }
-    }
->>>>>>> bce7ce4e
 
     PlanarImage result = rangeOutsideLut(image, desc, frameIndex, isFloatPixelData != null);
     series2FloatImages.put(seriesUID, CvType.depth(result.type()) == CvType.CV_32F);
@@ -983,17 +967,6 @@
   public static void removeSeriesToFloatImages(String seriesInstanceUID) {
     series2FloatImages.remove(seriesInstanceUID);
   }
-<<<<<<< HEAD
-
-  /**
-   * Enables float image conversion when modality LUT results exceed original image type range.
-   *
-   * <p><strong>Note:</strong> When enabled, {@link #removeSeriesToFloatImages(String)} must be
-   * called when the series is disposed to prevent memory leaks.
-   */
-  public static void setAllowFloatImageConversion(boolean allowFloatImageConversion) {
-    DicomImageReader.allowFloatImageConversion = allowFloatImageConversion;
-  }
 
   // Private utility methods for resource management
 
@@ -1036,6 +1009,4 @@
   private static MatOfDouble createMatOfDouble(int[] values) {
     return new MatOfDouble(Arrays.stream(values).asDoubleStream().toArray());
   }
-=======
->>>>>>> bce7ce4e
 }