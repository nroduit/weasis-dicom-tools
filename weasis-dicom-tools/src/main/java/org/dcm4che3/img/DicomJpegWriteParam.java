/*
 * Copyright (c) 2021 Weasis Team and other contributors.
 *
 * This program and the accompanying materials are made available under the terms of the Eclipse
 * Public License 2.0 which is available at https://www.eclipse.org/legal/epl-2.0, or the Apache
 * License, Version 2.0 which is available at https://www.apache.org/licenses/LICENSE-2.0.
 *
 * SPDX-License-Identifier: EPL-2.0 OR Apache-2.0
 */
package org.dcm4che3.img;

import java.awt.Rectangle;
import org.dcm4che3.data.UID;
import org.dcm4che3.imageio.codec.TransferSyntaxType;

/**
 * Configuration parameters for DICOM JPEG image writing operations.
 *
 * <p>This class encapsulates the compression parameters and settings required for writing DICOM
 * images in various JPEG formats including:
 *
 * <ul>
 *   <li>JPEG Baseline (lossy)
 *   <li>JPEG Extended (lossy)
 *   <li>JPEG Spectral Selection (lossy)
 *   <li>JPEG Progressive (lossy)
 *   <li>JPEG Lossless
 *   <li>JPEG-LS (near-lossless and lossless)
 *   <li>JPEG-2000 (lossy and lossless)
 * </ul>
 *
 * <p>The parameters are automatically configured based on the target transfer syntax, with
 * appropriate defaults for lossless vs lossy compression modes.
 *
 * @author Nicolas Roduit
 * @see TransferSyntaxType
 * @see org.dcm4che3.data.UID
 */
public class DicomJpegWriteParam {
  // Default values for compression parameters
  public static final int DEFAULT_COMPRESSION_QUALITY = 85;
  public static final int DEFAULT_LOSSY_COMPRESSION_RATIO = 10;
  public static final int DEFAULT_NEAR_LOSSLESS_ERROR = 0;

  private static final int DEFAULT_PREDICTION = 1;
  private static final int DEFAULT_POINT_TRANSFORM = 0;
  private static final int DEFAULT_COMPRESSION_RATIO = 0;
  private static final int LOSSLESS_PREDICTION_MODE = 6;
  private static final int DEFAULT_LOSSY_NEAR_LOSSLESS = 2;

  // Immutable transfer syntax configuration
  private final TransferSyntaxType type;
  private final String transferSyntaxUid;
  private int jxlEffort;
  private int jxlDecodingSpeed;

  // Mutable compression parameters
  private int prediction = DEFAULT_PREDICTION;
  private int pointTransform = DEFAULT_POINT_TRANSFORM;
  private int nearLosslessError = DEFAULT_NEAR_LOSSLESS_ERROR;
  private int compressionQuality = DEFAULT_COMPRESSION_QUALITY;
  private int compressionRatioFactor = DEFAULT_COMPRESSION_RATIO;
  private boolean losslessCompression = true;
  private Rectangle sourceRegion;

  /**
   * Creates DICOM JPEG write parameters for the specified transfer syntax.
   *
   * @param type the transfer syntax type
   * @param transferSyntaxUid the transfer syntax UID
   */
  private DicomJpegWriteParam(TransferSyntaxType type, String transferSyntaxUid) {
    this.type = type;
    this.transferSyntaxUid = transferSyntaxUid;
<<<<<<< HEAD
=======
    this.prediction = 1;
    this.pointTransform = 0;
    this.nearLosslessError = 0;
    this.compressionQuality = 85;
    this.losslessCompression = true;
    this.sourceRegion = null;
    this.compressionRatioFactor = 0;
    this.jxlEffort = 7;
    this.jxlDecodingSpeed = 0;
>>>>>>> bce7ce4e
  }

  /**
   * Gets the transfer syntax UID for this compression configuration.
   *
   * @return the transfer syntax UID
   */
  public String getTransferSyntaxUid() {
    return transferSyntaxUid;
  }

  /**
   * Gets the JPEG prediction mode for lossless compression.
   *
   * @return the prediction mode (1-7, where 1=no prediction, 6=optimal for most cases)
   */
  public int getPrediction() {
    return prediction;
  }

  /**
   * Sets the JPEG prediction mode for lossless compression.
   *
   * @param prediction the prediction mode (1-7)
   */
  public void setPrediction(int prediction) {
    this.prediction = prediction;
  }

  /**
   * Gets the point transform value for lossless JPEG compression.
   *
   * @return the point transform value (0-15, default: 0)
   */
  public int getPointTransform() {
    return pointTransform;
  }

  /**
   * Sets the point transform value for lossless JPEG compression.
   *
   * @param pointTransform the point transform value (0-15)
   */
  public void setPointTransform(int pointTransform) {
    this.pointTransform = pointTransform;
  }

  /**
   * Gets the near-lossless error tolerance for JPEG-LS compression.
   *
   * @return the error tolerance (0 for lossless, >0 for near-lossless)
   */
  public int getNearLosslessError() {
    return nearLosslessError;
  }

  /**
   * Sets the near-lossless error tolerance for JPEG-LS compression. A value of 0 means lossless
   * compression, while values > 0 enable near-lossless compression with the specified error
   * tolerance.
   *
   * @param nearLosslessError the error tolerance (must be >= 0)
   * @throws IllegalArgumentException if nearLosslessError is negative
   */
  public void setNearLosslessError(int nearLosslessError) {
    if (nearLosslessError < 0) {
      throw new IllegalArgumentException("nearLossless invalid value: " + nearLosslessError);
    }
    this.nearLosslessError = nearLosslessError;
  }

<<<<<<< HEAD
  /**
   * Gets the compression quality for lossy JPEG compression.
   *
   * @return the quality level (1-100, where 100 is best quality)
   */
=======
  public int getJxlEffort() {
    return jxlEffort;
  }

  public int getJxlDecodingSpeed() {
    return jxlDecodingSpeed;
  }

  public void setJxlEffort(int jxlEffort) {
    if (jxlEffort < 1 || jxlEffort > 9)
      throw new IllegalArgumentException("jxlEffort invalid value: " + jxlEffort);
    this.jxlEffort = jxlEffort;
  }

  public void setJxlDecodingSpeed(int jxlDecodingSpeed) {
    if (jxlDecodingSpeed < 0 || jxlDecodingSpeed > 7)
      throw new IllegalArgumentException("jxlDecodingSpeed invalid value: " + jxlDecodingSpeed);
    this.jxlDecodingSpeed = jxlDecodingSpeed;
  }

>>>>>>> bce7ce4e
  public int getCompressionQuality() {
    return compressionQuality;
  }

  /**
   * Sets the compression quality for lossy JPEG compression. Higher values produce better quality
   * but larger file sizes.
   *
   * @param compressionQuality quality level between 1 and 100 (100 is best quality)
   */
  public void setCompressionQuality(int compressionQuality) {
    this.compressionQuality = compressionQuality;
  }

  /**
   * Gets the compression ratio factor for JPEG-2000.
   *
   * @return the compression ratio factor (0 for lossless, >1 for lossy)
   */
  public int getCompressionRatioFactor() {
    return compressionRatioFactor;
  }

  /**
   * Sets the JPEG-2000 lossy compression ratio factor.
   *
   * <p>Recommended values:
   *
   * <ul>
   *   <li>0: Lossless compression
   *   <li>10-20: Visually near-lossless compression
   *   <li>50-100: Lossy compression with acceptable degradation
   * </ul>
   *
   * @param compressionRatioFactor the compression ratio (0 for lossless, >1 for lossy)
   */
  public void setCompressionRatioFactor(int compressionRatioFactor) {
    this.compressionRatioFactor = compressionRatioFactor;
  }

  /**
   * Gets the transfer syntax type.
   *
   * @return the transfer syntax type
   */
  public TransferSyntaxType getType() {
    return type;
  }

  /**
   * Checks if the compression is configured for lossless mode.
   *
   * @return true if lossless compression is enabled
   */
  public boolean isCompressionLossless() {
    return losslessCompression;
  }

  /**
   * Gets the JPEG mode corresponding to the transfer syntax type.
   *
   * @return the JPEG mode (0-4) for different JPEG variants
   */
  public int getJpegMode() {
    return switch (type) {
      case JPEG_BASELINE -> 0;
      case JPEG_EXTENDED -> 1;
      case JPEG_SPECTRAL -> 2;
      case JPEG_PROGRESSIVE -> 3;
      case JPEG_LOSSLESS -> 4;
      default -> 0;
    };
  }

  /**
   * Gets the source region for partial image.
   *
   * @return the source region, or null for full image
   */
  public Rectangle getSourceRegion() {
    return sourceRegion;
  }

  /**
   * Sets the source region for partial image.
   *
   * @param sourceRegion the region to process, or null for full image
   * @throws IllegalArgumentException if the region has invalid dimensions
   */
  public void setSourceRegion(Rectangle sourceRegion) {
    if (sourceRegion != null) {
      validateSourceRegion(sourceRegion);
    }
    this.sourceRegion = sourceRegion;
  }

  private void validateSourceRegion(Rectangle region) {
    if (region.x < 0 || region.y < 0 || region.width <= 0 || region.height <= 0) {
      throw new IllegalArgumentException("sourceRegion has illegal values!");
    }
  }

  /**
   * Creates a DICOM JPEG write parameter instance configured for the specified transfer syntax.
   *
   * <p>This factory method automatically configures all compression parameters based on the
   * transfer syntax, setting appropriate defaults for lossless vs lossy modes.
   *
   * @param tsuid the target transfer syntax UID
   * @return a configured DicomJpegWriteParam instance
   * @throws IllegalStateException if the transfer syntax is not supported for compression
   */
  public static DicomJpegWriteParam buildDicomImageWriteParam(String tsuid) {
    var type = TransferSyntaxType.forUID(tsuid);
    validateSupportedSyntax(type, tsuid);

    var param = new DicomJpegWriteParam(type, tsuid);
    configureCompressionMode(param, tsuid);
    configureLosslessParameters(param, type, tsuid);

    return param;
  }

  private static void validateSupportedSyntax(TransferSyntaxType type, String tsuid) {
    if (isUnsupportedSyntax(type) || !DicomOutputData.isSupportedSyntax(tsuid)) {
      throw new IllegalStateException(tsuid + " is not supported for compression!");
    }
  }

  private static boolean isUnsupportedSyntax(TransferSyntaxType type) {
    return switch (type) {
      case NATIVE, RLE, JPIP, MPEG -> true;
      default -> false;
    };
  }

  private static void configureCompressionMode(DicomJpegWriteParam param, String tsuid) {
    boolean isLossless = !TransferSyntaxType.isLossyCompression(tsuid);
    param.losslessCompression = isLossless;

    if (isLossless) {
      param.setNearLosslessError(0);
      param.setCompressionRatioFactor(0);
      param.setCompressionQuality(0);
    } else {
      param.setNearLosslessError(DEFAULT_LOSSY_NEAR_LOSSLESS);
      param.setCompressionRatioFactor(DEFAULT_LOSSY_COMPRESSION_RATIO);
      // Keep the default compression quality for lossy modes
    }
  }

  private static void configureLosslessParameters(
      DicomJpegWriteParam param, TransferSyntaxType type, String tsuid) {
    if (type == TransferSyntaxType.JPEG_LOSSLESS) {
      param.setPointTransform(0);
      param.setPrediction(
          UID.JPEGLossless.equals(tsuid) ? LOSSLESS_PREDICTION_MODE : DEFAULT_PREDICTION);
    }
  }
}<|MERGE_RESOLUTION|>--- conflicted
+++ resolved
@@ -51,8 +51,6 @@
   // Immutable transfer syntax configuration
   private final TransferSyntaxType type;
   private final String transferSyntaxUid;
-  private int jxlEffort;
-  private int jxlDecodingSpeed;
 
   // Mutable compression parameters
   private int prediction = DEFAULT_PREDICTION;
@@ -62,6 +60,8 @@
   private int compressionRatioFactor = DEFAULT_COMPRESSION_RATIO;
   private boolean losslessCompression = true;
   private Rectangle sourceRegion;
+  private int jxlEffort = 7;
+  private int jxlDecodingSpeed = 0;
 
   /**
    * Creates DICOM JPEG write parameters for the specified transfer syntax.
@@ -72,18 +72,6 @@
   private DicomJpegWriteParam(TransferSyntaxType type, String transferSyntaxUid) {
     this.type = type;
     this.transferSyntaxUid = transferSyntaxUid;
-<<<<<<< HEAD
-=======
-    this.prediction = 1;
-    this.pointTransform = 0;
-    this.nearLosslessError = 0;
-    this.compressionQuality = 85;
-    this.losslessCompression = true;
-    this.sourceRegion = null;
-    this.compressionRatioFactor = 0;
-    this.jxlEffort = 7;
-    this.jxlDecodingSpeed = 0;
->>>>>>> bce7ce4e
   }
 
   /**
@@ -155,34 +143,54 @@
     this.nearLosslessError = nearLosslessError;
   }
 
-<<<<<<< HEAD
-  /**
-   * Gets the compression quality for lossy JPEG compression.
-   *
-   * @return the quality level (1-100, where 100 is best quality)
-   */
-=======
+  /**
+   * @see #setJxlEffort(int)
+   */
   public int getJxlEffort() {
     return jxlEffort;
   }
 
+  /**
+   * @see #setJxlDecodingSpeed(int)
+   */
   public int getJxlDecodingSpeed() {
     return jxlDecodingSpeed;
   }
 
+  /**
+   * Sets the effort level for JPEG XL (JXL) operations. The effort level determines the trade-off
+   * between encoding speed and compression efficiency. Higher values increase encoding time but may
+   * yield better compression results.
+   *
+   * @param jxlEffort the effort level (must be between 1 and 9, inclusive), default value is 7
+   * @throws IllegalArgumentException if the effort level is outside the valid range
+   */
   public void setJxlEffort(int jxlEffort) {
     if (jxlEffort < 1 || jxlEffort > 9)
       throw new IllegalArgumentException("jxlEffort invalid value: " + jxlEffort);
     this.jxlEffort = jxlEffort;
   }
 
+  /**
+   * Sets the decoding speed for JPEG XL (JXL) operations. The decoding speed determines the
+   * trade-off between decoding performance and the quality of the resulting image. A higher value
+   * corresponds to faster decoding, potentially at the cost of quality.
+   *
+   * @param jxlDecodingSpeed the decoding speed (must be between 0 and 7, inclusive), default value
+   *     is 0
+   * @throws IllegalArgumentException if the decoding speed is outside the valid range
+   */
   public void setJxlDecodingSpeed(int jxlDecodingSpeed) {
     if (jxlDecodingSpeed < 0 || jxlDecodingSpeed > 7)
       throw new IllegalArgumentException("jxlDecodingSpeed invalid value: " + jxlDecodingSpeed);
     this.jxlDecodingSpeed = jxlDecodingSpeed;
   }
 
->>>>>>> bce7ce4e
+  /**
+   * Gets the compression quality for lossy JPEG compression.
+   *
+   * @return the quality level (1-100, where 100 is best quality)
+   */
   public int getCompressionQuality() {
     return compressionQuality;
   }
