/*
 * Copyright (c) 2009-2021 Weasis Team and other contributors.
 *
 * This program and the accompanying materials are made available under the terms of the Eclipse
 * Public License 2.0 which is available at https://www.eclipse.org/legal/epl-2.0, or the Apache
 * License, Version 2.0 which is available at https://www.apache.org/licenses/LICENSE-2.0.
 *
 * SPDX-License-Identifier: EPL-2.0 OR Apache-2.0
 */
package org.dcm4che3.img.util;

import java.lang.reflect.Array;
import java.text.DecimalFormat;
import java.text.DecimalFormatSymbols;
import java.time.LocalDate;
import java.time.temporal.ChronoUnit;
import java.time.temporal.TemporalAccessor;
import java.util.*;
import java.util.stream.Collectors;
import java.util.stream.DoubleStream;
import java.util.stream.IntStream;
import java.util.stream.Stream;
import org.dcm4che3.data.Attributes;
import org.dcm4che3.data.Tag;
import org.dcm4che3.data.UID;
import org.dcm4che3.util.TagUtils;
import org.slf4j.Logger;
import org.slf4j.LoggerFactory;
import org.weasis.core.util.StringUtil;

/**
 * Utility class for DICOM data manipulation and validation. Provides methods for checking transfer
 * syntaxes, formatting text values, extracting data from DICOM elements, and calculating patient
 * age.
 *
 * @author Nicolas Roduit
 */
public final class DicomUtils {
  private static final Logger LOGGER = LoggerFactory.getLogger(DicomUtils.class);

  // Video transfer syntax UIDs
  private static final Set<String> VIDEO_TRANSFER_SYNTAXES =
      Set.of(
          UID.MPEG2MPML,
          UID.MPEG2MPMLF,
          UID.MPEG2MPHL,
          UID.MPEG2MPHLF,
          UID.MPEG4HP41,
          UID.MPEG4HP41F,
          UID.MPEG4HP41BD,
          UID.MPEG4HP41BDF,
          UID.MPEG4HP422D,
          UID.MPEG4HP422DF,
          UID.MPEG4HP423D,
          UID.MPEG4HP423DF,
          UID.MPEG4HP42STEREO,
          UID.MPEG4HP42STEREOF,
          UID.HEVCMP51,
          UID.HEVCM10P51);

  // JPEG 2000 transfer syntax UIDs
  private static final Set<String> JPEG2000_TRANSFER_SYNTAXES =
      Set.of(
          UID.JPEG2000Lossless,
          UID.JPEG2000,
          UID.JPEG2000MCLossless,
          UID.JPEG2000MC,
          UID.HTJ2KLossless,
          UID.HTJ2KLosslessRPCL,
          UID.HTJ2K);

  // Native (uncompressed) transfer syntax UIDs
  private static final Set<String> NATIVE_TRANSFER_SYNTAXES =
      Set.of(UID.ImplicitVRLittleEndian, UID.ExplicitVRLittleEndian, UID.ExplicitVRBigEndian);

  // Date tags to search for patient age calculation (in order of preference)
  private static final int[] STUDY_DATE_TAGS = {
    Tag.ContentDate, Tag.AcquisitionDate, Tag.DateOfSecondaryCapture, Tag.SeriesDate, Tag.StudyDate
  };

  private DicomUtils() {}

  /**
   * Checks if the given UID represents a video transfer syntax.
   *
   * @param uid the transfer syntax UID to check
   * @return true if the UID represents a video transfer syntax, false otherwise
   */
  public static boolean isVideo(String uid) {
    return VIDEO_TRANSFER_SYNTAXES.contains(uid);
  }

  /**
   * Checks if the given UID represents a JPEG 2000 transfer syntax.
   *
   * @param uid the transfer syntax UID to check
   * @return true if the UID represents a JPEG 2000 transfer syntax, false otherwise
   */
  public static boolean isJpeg2000(String uid) {
    return JPEG2000_TRANSFER_SYNTAXES.contains(uid);
  }

<<<<<<< HEAD
  /**
   * Checks if the given UID represents a native (uncompressed) transfer syntax.
   *
   * @param uid the transfer syntax UID to check
   * @return true if the UID represents a native transfer syntax, false otherwise
   */
=======
  public static boolean isJpegXL(String uid) {
    return switch (uid) {
      case UID.JPEG2000Lossless, UID.JPEGXLJPEGRecompression, UID.JPEGXL -> true;
      default -> false;
    };
  }

>>>>>>> bce7ce4e
  public static boolean isNative(String uid) {
    return NATIVE_TRANSFER_SYNTAXES.contains(uid);
  }

  /**
   * Formats a value according to the specified format string using the default locale.
   *
   * @param value the value to format (can be String, String[], TemporalAccessor, arrays, etc.)
   * @param format the format string (supports $V placeholder with optional formatting)
   * @return the formatted text, or empty string if value is null
   */
  public static String getFormattedText(Object value, String format) {
    return getFormattedText(value, format, Locale.getDefault());
  }

  /**
   * Formats a value according to the specified format string and locale. Supports various data
   * types including arrays and temporal objects.
   *
   * @param value the value to format
   * @param format the format string (supports $V placeholder with optional formatting like
   *     $V:f:pattern$ or $V:l:limit$)
   * @param locale the locale to use for formatting
   * @return the formatted text, or empty string if value is null
   */
  public static String getFormattedText(Object value, String format, Locale locale) {
    if (value == null) {
      return StringUtil.EMPTY_STRING;
    }

    var stringValue = convertValueToString(value, locale);

    if (StringUtil.hasText(format) && !"$V".equals(format.trim())) {
      return formatValue(stringValue, isDecimalType(value), format);
    }

    return Objects.requireNonNullElse(stringValue, StringUtil.EMPTY_STRING);
  }

  private static String convertValueToString(Object value, Locale locale) {
    if (value instanceof String string) {
      return string;
    } else if (value instanceof String[] strings) {
      return String.join("\\", strings);
    } else if (value instanceof TemporalAccessor temporal) {
      return DateTimeUtils.formatDateTime(temporal, locale);
    } else if (value instanceof TemporalAccessor[] temporals) {
      return Stream.of(temporals)
          .map(v -> DateTimeUtils.formatDateTime(v, locale))
          .collect(Collectors.joining(", "));
    } else if (value instanceof float[] array) {
      return IntStream.range(0, array.length)
          .mapToObj(i -> String.valueOf(array[i]))
          .collect(Collectors.joining(", "));
    } else if (value instanceof double[] array) {
      return DoubleStream.of(array).mapToObj(String::valueOf).collect(Collectors.joining(", "));
    } else if (value instanceof int[] array) {
      return IntStream.of(array).mapToObj(String::valueOf).collect(Collectors.joining(", "));
    } else {
      return value.toString();
    }
  }

  private static boolean isDecimalType(Object value) {
    return value instanceof Double || value instanceof Float;
  }

  /**
   * Applies format string to a value with support for decimal and text formatting.
   *
   * @param value the string value to format
   * @param decimal true if the value is a decimal number
   * @param format the format string containing $V placeholder
   * @return the formatted string
   */
  static String formatValue(String value, boolean decimal, String format) {
    var placeholders = PlaceholderParser.parseFormat(format);
    if (placeholders.isEmpty()) {
      return value;
    }

    var result = format;
    for (var placeholder : placeholders) {
      var processedValue = placeholder.process(value, decimal);
      result = result.replace(placeholder.fullMatch(), processedValue);
    }
    return result;
  }

  /** Represents a format placeholder with its type and parameters. */
  private record Placeholder(PlaceholderType type, String parameter, String fullMatch) {

    String process(String value, boolean isDecimal) {
      return type.process(value, parameter, isDecimal);
    }
  }

  /** Types of supported placeholders. */
  private enum PlaceholderType {
    SIMPLE {
      @Override
      String process(String value, String parameter, boolean isDecimal) {
        return value;
      }
    },

    DECIMAL_FORMAT {
      @Override
      String process(String value, String parameter, boolean isDecimal) {
        if (!isDecimal || parameter == null) {
          return value;
        }
        try {
          var formatter = new DecimalFormat(parameter, DecimalFormatSymbols.getInstance());
          return formatter.format(Double.parseDouble(value));
        } catch (NumberFormatException e) {
          LOGGER.warn("Cannot apply decimal pattern '{}' to value '{}'", parameter, value);
          return value;
        }
      }
    },

    LENGTH_LIMIT {
      @Override
      String process(String value, String parameter, boolean isDecimal) {
        if (parameter == null) {
          return value;
        }
        try {
          var limit = Integer.parseInt(parameter);
          return value.length() > limit ? value.substring(0, limit) + "..." : value;
        } catch (NumberFormatException e) {
          LOGGER.warn("Cannot parse length limit '{}' for value '{}'", parameter, value);
          return value;
        }
      }
    };

    abstract String process(String value, String parameter, boolean isDecimal);
  }

  /** Parser for format placeholders. */
  private static final class PlaceholderParser {
    private static final String PLACEHOLDER_PATTERN = "\\$V(?::([fl])\\$([^$]*)\\$)?";
    private static final java.util.regex.Pattern PATTERN =
        java.util.regex.Pattern.compile(PLACEHOLDER_PATTERN);

    static java.util.List<Placeholder> parseFormat(String format) {
      var placeholders = new java.util.ArrayList<Placeholder>();
      var matcher = PATTERN.matcher(format);

      while (matcher.find()) {
        var fullMatch = matcher.group(0);
        var specifier = matcher.group(1);
        var parameter = matcher.group(2);

        var type = determineType(specifier);
        placeholders.add(new Placeholder(type, parameter, fullMatch));
      }

      return placeholders;
    }

    private static PlaceholderType determineType(String specifier) {
      if (specifier == null) {
        return PlaceholderType.SIMPLE;
      }
      return switch (specifier) {
        case "f" -> PlaceholderType.DECIMAL_FORMAT;
        case "l" -> PlaceholderType.LENGTH_LIMIT;
        default -> PlaceholderType.SIMPLE;
      };
    }
  }

  /**
   * Extracts a string value from a DICOM element, joining multiple values with backslashes.
   *
   * @param dicom the DICOM attributes
   * @param tag the DICOM tag
   * @return the string value or null if not present
   */
  public static String getStringFromDicomElement(Attributes dicom, int tag) {
    if (dicom == null || !dicom.containsValue(tag)) {
      return null;
    }

    var strings = dicom.getStrings(tag);
    if (strings == null || strings.length == 0) {
      return null;
    }
    return strings.length == 1 ? strings[0] : String.join("\\", strings);
  }

  /** Extracts a string array from a DICOM element. */
  public static String[] getStringArrayFromDicomElement(Attributes dicom, int tag) {
    return getStringArrayFromDicomElement(dicom, tag, (String) null);
  }

  /** Extracts a string array from a DICOM element with private creator ID. */
  public static String[] getStringArrayFromDicomElement(
      Attributes dicom, int tag, String privateCreatorID) {
    if (dicom == null || !dicom.containsValue(tag)) {
      return null;
    }
    return dicom.getStrings(privateCreatorID, tag);
  }

  /** Extracts a string array from a DICOM element with default value. */
  public static String[] getStringArrayFromDicomElement(
      Attributes dicom, int tag, String[] defaultValue) {
    return getStringArrayFromDicomElement(dicom, tag, null, defaultValue);
  }

  /** Extracts a string array from a DICOM element with private creator ID and default value. */
  public static String[] getStringArrayFromDicomElement(
      Attributes dicom, int tag, String privateCreatorID, String[] defaultValue) {
    if (dicom == null || !dicom.containsValue(tag)) {
      return defaultValue;
    }
    var values = dicom.getStrings(privateCreatorID, tag);
    return (values == null || values.length == 0) ? defaultValue : values;
  }

  /** Extracts a date from a DICOM element. */
  public static Date getDateFromDicomElement(Attributes dicom, int tag, Date defaultValue) {
    if (dicom == null || !dicom.containsValue(tag)) {
      return defaultValue;
    }
    return dicom.getDate(tag, defaultValue);
  }

  /** Extracts a date array from a DICOM element with private creator ID. */
  public static Date[] getDatesFromDicomElement(
      Attributes dicom, int tag, String privateCreatorID, Date[] defaultValue) {
    if (dicom == null || !dicom.containsValue(tag)) {
      return defaultValue;
    }
    var values = dicom.getDates(privateCreatorID, tag);
    return (values == null || values.length == 0) ? defaultValue : values;
  }

  /**
   * Calculates patient age based on birth date and various date fields in DICOM. If
   * computeOnlyIfNull is false, always computes the age from available dates.
   *
   * @param dicom the DICOM attributes
   * @param tag the tag to check for existing age value
   * @param computeOnlyIfNull if true, only compute if no existing value found
   * @return the patient age in DICOM format (nnnY, nnnM, or nnnD) or null
   */
  public static String getPatientAgeInPeriod(Attributes dicom, int tag, boolean computeOnlyIfNull) {
    return getPatientAgeInPeriod(dicom, tag, null, null, computeOnlyIfNull);
  }

  /**
   * Calculates patient age based on birth date and various date fields in DICOM.
   *
   * @param dicom the DICOM attributes
   * @param tag the tag to check for existing age value
   * @param privateCreatorID the private creator ID (can be null)
   * @param defaultValue the default value to return if calculation fails
   * @param computeOnlyIfNull if true, only compute if no existing value found
   * @return the patient age in DICOM format (nnnY, nnnM, or nnnD) or default value
   */
  public static String getPatientAgeInPeriod(
      Attributes dicom,
      int tag,
      String privateCreatorID,
      String defaultValue,
      boolean computeOnlyIfNull) {
    if (dicom == null) {
      return defaultValue;
    }

    if (computeOnlyIfNull) {
      var existingAge = dicom.getString(privateCreatorID, tag, defaultValue);
      if (StringUtil.hasText(existingAge)) {
        return existingAge;
      }
    }
    return calculateAgeFromDates(dicom);
  }

  private static String calculateAgeFromDates(Attributes dicom) {
    var studyDate = findFirstAvailableDate(dicom, STUDY_DATE_TAGS);

    if (studyDate == null) {
      return null;
    }
    var birthDate = dicom.getDate(Tag.PatientBirthDate);
    if (birthDate == null) {
      return null;
    }

    return getPeriod(DateTimeUtils.toLocalDate(birthDate), DateTimeUtils.toLocalDate(studyDate));
  }

  private static Date findFirstAvailableDate(Attributes dicom, int... tagIds) {
    for (var tagId : tagIds) {
      var date = dicom.getDate(tagId);
      if (date != null) {
        return date;
      }
    }
    return null;
  }

  /**
   * Calculates the period between two dates in DICOM age format. Returns format: nnnY for years,
   * nnnM for months, nnnD for days.
   *
   * @param first the start date
   * @param last the end date
   * @return the period in DICOM format
   * @throws NullPointerException if either date is null
   */
  public static String getPeriod(LocalDate first, LocalDate last) {
    Objects.requireNonNull(first, "First date cannot be null");
    Objects.requireNonNull(last, "Last date cannot be null");

    var years = ChronoUnit.YEARS.between(first, last);
    if (years >= 2) {
      return "%03dY".formatted(years);
    }
    var months = ChronoUnit.MONTHS.between(first, last);
    if (months >= 2) {
      return "%03dM".formatted(months);
    }
    return "%03dD".formatted(ChronoUnit.DAYS.between(first, last));
  }

  /** Extracts a float value from a DICOM element. */
  public static Float getFloatFromDicomElement(Attributes dicom, int tag, Float defaultValue) {
    return getFloatFromDicomElement(dicom, tag, null, defaultValue);
  }

  /** Extracts a float value from a DICOM element with private creator ID. */
  public static Float getFloatFromDicomElement(
      Attributes dicom, int tag, String privateCreatorID, Float defaultValue) {
    if (dicom == null || !dicom.containsValue(tag)) {
      return defaultValue;
    }
    return parseNumericValue(
        () -> dicom.getFloat(privateCreatorID, tag, defaultValue == null ? 0.0F : defaultValue),
        defaultValue,
        tag,
        "Float");
  }

  /** Extracts an integer value from a DICOM element. */
  public static Integer getIntegerFromDicomElement(
      Attributes dicom, int tag, Integer defaultValue) {
    return getIntegerFromDicomElement(dicom, tag, null, defaultValue);
  }

  /** Extracts an integer value from a DICOM element with private creator ID. */
  public static Integer getIntegerFromDicomElement(
      Attributes dicom, int tag, String privateCreatorID, Integer defaultValue) {
    if (dicom == null || !dicom.containsValue(tag)) {
      return defaultValue;
    }
    return parseNumericValue(
        () -> dicom.getInt(privateCreatorID, tag, defaultValue == null ? 0 : defaultValue),
        defaultValue,
        tag,
        "Integer");
  }

  /** Extracts a double value from a DICOM element. */
  public static Double getDoubleFromDicomElement(Attributes dicom, int tag, Double defaultValue) {
    return getDoubleFromDicomElement(dicom, tag, null, defaultValue);
  }

  /** Extracts a double value from a DICOM element with private creator ID. */
  public static Double getDoubleFromDicomElement(
      Attributes dicom, int tag, String privateCreatorID, Double defaultValue) {
    if (dicom == null || !dicom.containsValue(tag)) {
      return defaultValue;
    }
    return parseNumericValue(
        () -> dicom.getDouble(privateCreatorID, tag, defaultValue == null ? 0.0 : defaultValue),
        defaultValue,
        tag,
        "Double");
  }

  /** Extracts an integer array from a DICOM element. */
  public static int[] getIntArrayFromDicomElement(Attributes dicom, int tag, int[] defaultValue) {
    return getIntArrayFromDicomElement(dicom, tag, null, defaultValue);
  }

  /** Extracts an integer array from a DICOM element with private creator ID. */
  public static int[] getIntArrayFromDicomElement(
      Attributes dicom, int tag, String privateCreatorID, int[] defaultValue) {
    if (dicom == null || !dicom.containsValue(tag)) {
      return defaultValue;
    }
    return parseArrayValue(() -> dicom.getInts(privateCreatorID, tag), defaultValue, tag, "int[]");
  }

  /** Extracts a float array from a DICOM element. */
  public static float[] getFloatArrayFromDicomElement(
      Attributes dicom, int tag, float[] defaultValue) {
    return getFloatArrayFromDicomElement(dicom, tag, null, defaultValue);
  }

  /** Extracts a float array from a DICOM element with private creator ID. */
  public static float[] getFloatArrayFromDicomElement(
      Attributes dicom, int tag, String privateCreatorID, float[] defaultValue) {
    if (dicom == null || !dicom.containsValue(tag)) {
      return defaultValue;
    }
    return parseArrayValue(
        () -> dicom.getFloats(privateCreatorID, tag), defaultValue, tag, "float[]");
  }

  /** Extracts a double array from a DICOM element. */
  public static double[] getDoubleArrayFromDicomElement(
      Attributes dicom, int tag, double[] defaultValue) {
    return getDoubleArrayFromDicomElement(dicom, tag, null, defaultValue);
  }

  /** Extracts a double array from a DICOM element with private creator ID. */
  public static double[] getDoubleArrayFromDicomElement(
      Attributes dicom, int tag, String privateCreatorID, double[] defaultValue) {
    if (dicom == null || !dicom.containsValue(tag)) {
      return defaultValue;
    }
    return parseArrayValue(
        () -> dicom.getDoubles(privateCreatorID, tag), defaultValue, tag, "double[]");
  }

  private static <T> T parseNumericValue(
      NumericValueSupplier<T> supplier, T defaultValue, int tag, String type) {
    try {
      return supplier.get();
    } catch (NumberFormatException e) {
      LOGGER.error("Cannot parse {} for tag {}: {}", type, TagUtils.toString(tag), e.getMessage());
      return defaultValue;
    }
  }

  private static <T> T parseArrayValue(
      ArrayValueSupplier<T> supplier, T defaultValue, int tag, String type) {
    try {
      var value = supplier.get();
      return (value != null && Array.getLength(value) != 0) ? value : defaultValue;
    } catch (NumberFormatException e) {
      LOGGER.error("Cannot parse {} for tag {}: {}", type, TagUtils.toString(tag), e.getMessage());
      return defaultValue;
    }
  }

  @FunctionalInterface
  private interface NumericValueSupplier<T> {
    T get() throws NumberFormatException;
  }

  @FunctionalInterface
  private interface ArrayValueSupplier<T> {
    T get() throws NumberFormatException;
  }

  private record FormatResult(String value, int length) {}
}<|MERGE_RESOLUTION|>--- conflicted
+++ resolved
@@ -91,23 +91,11 @@
   }
 
   /**
-   * Checks if the given UID represents a JPEG 2000 transfer syntax.
+   * Determines whether the given UID represents a JPEG XL transfer syntax.
    *
    * @param uid the transfer syntax UID to check
-   * @return true if the UID represents a JPEG 2000 transfer syntax, false otherwise
-   */
-  public static boolean isJpeg2000(String uid) {
-    return JPEG2000_TRANSFER_SYNTAXES.contains(uid);
-  }
-
-<<<<<<< HEAD
-  /**
-   * Checks if the given UID represents a native (uncompressed) transfer syntax.
-   *
-   * @param uid the transfer syntax UID to check
-   * @return true if the UID represents a native transfer syntax, false otherwise
-   */
-=======
+   * @return true if the UID is one of the JPEG XL-related transfer syntaxes, false otherwise
+   */
   public static boolean isJpegXL(String uid) {
     return switch (uid) {
       case UID.JPEG2000Lossless, UID.JPEGXLJPEGRecompression, UID.JPEGXL -> true;
@@ -115,7 +103,22 @@
     };
   }
 
->>>>>>> bce7ce4e
+  /**
+   * Checks if the given UID represents a JPEG 2000 transfer syntax.
+   *
+   * @param uid the transfer syntax UID to check
+   * @return true if the UID represents a JPEG 2000 transfer syntax, false otherwise
+   */
+  public static boolean isJpeg2000(String uid) {
+    return JPEG2000_TRANSFER_SYNTAXES.contains(uid);
+  }
+
+  /**
+   * Checks if the given UID represents a native (uncompressed) transfer syntax.
+   *
+   * @param uid the transfer syntax UID to check
+   * @return true if the UID represents a native transfer syntax, false otherwise
+   */
   public static boolean isNative(String uid) {
     return NATIVE_TRANSFER_SYNTAXES.contains(uid);
   }
